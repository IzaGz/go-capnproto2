package main

import (
	"bytes"
	"fmt"
	"go/parser"
	"go/token"
	"io/ioutil"
	"path/filepath"
	"sort"
	"strconv"
	"strings"
	"testing"

	"zombiezen.com/go/capnproto2"
	"zombiezen.com/go/capnproto2/std/capnp/schema"
)

func readTestFile(name string) ([]byte, error) {
	path := filepath.Join("testdata", name)
	return ioutil.ReadFile(path)
}

func mustReadTestFile(t *testing.T, name string) []byte {
	data, err := readTestFile(name)
	if err != nil {
		t.Fatal(err)
	}
	return data
}

func mustReadGeneratorRequest(t *testing.T, name string) schema.CodeGeneratorRequest {
	data := mustReadTestFile(t, name)
	msg, err := capnp.Unmarshal(data)
	if err != nil {
		t.Fatalf("Unmarshaling %s: %v", name, err)
	}
	req, err := schema.ReadRootCodeGeneratorRequest(msg)
	if err != nil {
		t.Fatalf("Reading code generator request %s: %v", name, err)
	}
	return req
}

func TestGoCapnpNodeMap(t *testing.T) {
	req := mustReadGeneratorRequest(t, "go.capnp.out")
	nodes, err := buildNodeMap(req)
	if err != nil {
		t.Error("buildNodeMap:", err)
	}
	want := []uint64{
		0xd12a1c51fedd6c88,
		0xbea97f1023792be0,
		0xe130b601260e44b5,
		0xc58ad6bd519f935e,
		0xa574b41924caefc7,
		0xc8768679ec52e012,
		0xfa10659ae02f2093,
		0xc2b96012172f8df1,
	}
	for _, k := range want {
		if nodes[k] == nil {
			t.Errorf("missing @%#x from node map", k)
		}
	}
}

func TestRemoteScope(t *testing.T) {
	type scopeTest struct {
		name        string
		constID     uint64
		initImports []importSpec

		remoteName string
		remoteNew  string
		imports    []importSpec
	}
	tests := []scopeTest{
		{
			name:       "same-file struct",
			constID:    0x84efedc75e99768d, // scopes.fooVar
			remoteName: "Foo",
			remoteNew:  "NewFoo",
		},
		{
			name:       "different file struct",
			constID:    0x836faf1834d91729, // scopes.otherFooVar
			remoteName: "otherscopes.Foo",
			remoteNew:  "otherscopes.NewFoo",
			imports: []importSpec{
				{name: "otherscopes", path: "zombiezen.com/go/capnproto2/capnpc-go/testdata/otherscopes"},
			},
		},
		{
			name:       "same-file struct list",
			constID:    0xcda2680ec5c921e0, // scopes.fooListVar
			remoteName: "Foo_List",
			remoteNew:  "NewFoo_List",
		},
		{
			name:       "different file struct list",
			constID:    0x83e7e1b3cd1be338, // scopes.otherFooListVar
			remoteName: "otherscopes.Foo_List",
			remoteNew:  "otherscopes.NewFoo_List",
			imports: []importSpec{
				{name: "otherscopes", path: "zombiezen.com/go/capnproto2/capnpc-go/testdata/otherscopes"},
			},
		},
		{
			name:       "built-in Int32 list",
			constID:    0xacf3d9917d0bb0f0, // scopes.intList
			remoteName: "capnp.Int32List",
			remoteNew:  "capnp.NewInt32List",
			imports: []importSpec{
				{name: "capnp", path: "zombiezen.com/go/capnproto2"},
			},
		},
	}
	req := mustReadGeneratorRequest(t, "scopes.capnp.out")
	nodes, err := buildNodeMap(req)
	if err != nil {
		t.Fatal("buildNodeMap:", err)
	}
	collect := func(test scopeTest) (g *generator, typ schema.Type, from *node, ok bool) {
		g = newGenerator(0xd68755941d99d05e, nodes, genoptions{})
		v := nodes[test.constID]
		if v == nil {
			t.Errorf("Can't find const @%#x for %s test", test.constID, test.name)
			return nil, schema.Type{}, nil, false
		}
		if v.Which() != schema.Node_Which_const {
			t.Errorf("Type of node @%#x in %s test is a %v node; want const. Check the test.", test.constID, test.name, v.Which())
			return nil, schema.Type{}, nil, false
		}
		constType, _ := v.Const().Type()
		for _, i := range test.initImports {
			g.imports.add(i)
		}
		return g, constType, v, true
	}
	for _, test := range tests {
		g, typ, from, ok := collect(test)
		if !ok {
			continue
		}
		rn, err := g.RemoteTypeName(typ, from)
		if err != nil {
			t.Errorf("%s: g.RemoteTypeName(nodes[%#x].Const().Type(), nodes[%#x]) error: %v", test.name, test.constID, test.constID, err)
			continue
		}
		if rn != test.remoteName {
			t.Errorf("%s: g.RemoteTypeName(nodes[%#x].Const().Type(), nodes[%#x]) = %q; want %q", test.name, test.constID, test.constID, rn, test.remoteName)
			continue
		}
		if !hasExactImports(test.imports, g.imports) {
			t.Errorf("%s: g.RemoteTypeName(nodes[%#x].Const().Type(), nodes[%#x]); g.imports = %s; want %s", test.name, test.constID, test.constID, formatImportSpecs(g.imports.usedImports()), formatImportSpecs(test.imports))
			continue
		}
	}
	for _, test := range tests {
		g, typ, from, ok := collect(test)
		if !ok {
			continue
		}
		rn, err := g.RemoteTypeNew(typ, from)
		if err != nil {
			t.Errorf("%s: g.RemoteTypeNew(nodes[%#x].Const().Type(), nodes[%#x]) error: %v", test.name, test.constID, test.constID, err)
			continue
		}
		if rn != test.remoteNew {
			t.Errorf("%s: g.RemoteTypeNew(nodes[%#x].Const().Type(), nodes[%#x]) = %q; want %q", test.name, test.constID, test.constID, rn, test.remoteNew)
			continue
		}
		if !hasExactImports(test.imports, g.imports) {
			t.Errorf("%s: g.RemoteTypeNew(nodes[%#x].Const().Type(), nodes[%#x]); g.imports = %s; want %s", test.name, test.constID, test.constID, formatImportSpecs(g.imports.usedImports()), formatImportSpecs(test.imports))
			continue
		}
	}
}

func hasExactImports(specs []importSpec, imp imports) bool {
	used := imp.usedImports()
	if len(used) != len(specs) {
		return false
	}
outer:
	for i := range specs {
		for j := range used {
			if specs[i] == used[j] {
				continue outer
			}
		}
		return false
	}
	return true
}

func formatImportSpecs(specs []importSpec) string {
	var buf bytes.Buffer
	for i, s := range specs {
		if i > 0 {
			buf.WriteString("; ")
		}
		buf.WriteString(s.String())
	}
	return buf.String()
}

func TestDefineConstNodes(t *testing.T) {
	req := mustReadGeneratorRequest(t, "const.capnp.out")
	nodes, err := buildNodeMap(req)
	if err != nil {
		t.Fatal("buildNodeMap:", err)
	}
	g := newGenerator(0xc260cb50ae622e10, nodes, genoptions{})
	getCalls := traceGenerator(g)
	err = g.defineConstNodes(nodes[0xc260cb50ae622e10].nodes)
	if err != nil {
		t.Fatal("defineConstNodes:", err)
	}
	calls := getCalls()
	if len(calls) != 1 {
		t.Fatalf("defineConstNodes called %d templates; want 1", len(calls))
	}
	p, ok := calls[0].params.(constantsParams)
	if calls[0].name != "constants" || !ok {
		t.Fatalf("defineConstNodes rendered %v; want render of constants template", calls[0])
	}
	if !containsExactlyIDs(p.Consts, 0xda96e2255811b258) {
		// TODO(#20): print nodes better
		t.Errorf("defineConstNodes rendered Consts %v", p.Consts)
	}
	if !containsExactlyIDs(p.Vars, 0xe0a385c7be1fea4d) {
		// TODO(#20): print nodes better
		t.Errorf("defineConstNodes rendered Vars %v", p.Vars)
	}
}

func TestDefineFile(t *testing.T) {
	// Sanity check to make sure codegen produces parseable Go.

	const iterations = 3

	tests := []struct {
		fileID uint64
		fname  string
		opts   genoptions
	}{
<<<<<<< HEAD
		{0x832bcc6686a26d56, "aircraft.capnp.out", genoptions{promises: true}},
		{0x83c2b5818e83ab19, "group.capnp.out", genoptions{promises: true}},
		{0xb312981b2552a250, "rpc.capnp.out", genoptions{promises: true}},
		{0xd68755941d99d05e, "scopes.capnp.out", genoptions{promises: true}},
		{0xecd50d792c3d9992, "util.capnp.out", genoptions{promises: true}},
=======
		{0x832bcc6686a26d56, "aircraft.capnp.out", genoptions{promises: false, schemas: false}},
		{0x832bcc6686a26d56, "aircraft.capnp.out", genoptions{promises: false, schemas: true}},
		{0x832bcc6686a26d56, "aircraft.capnp.out", genoptions{promises: true, schemas: false}},
		{0x832bcc6686a26d56, "aircraft.capnp.out", genoptions{promises: true, schemas: true}},
		{0xb312981b2552a250, "rpc.capnp.out", genoptions{promises: true, schemas: true}},
		{0xd68755941d99d05e, "scopes.capnp.out", genoptions{promises: true, schemas: true}},
		{0xecd50d792c3d9992, "util.capnp.out", genoptions{promises: true, schemas: true}},
>>>>>>> 2ad2e06d
	}
	for _, test := range tests {
		data, err := readTestFile(test.fname)
		if err != nil {
			t.Errorf("reading %s: %v", test.fname, err)
			continue
		}
		msg, err := capnp.Unmarshal(data)
		if err != nil {
			t.Errorf("Unmarshaling %s: %v", test.fname, err)
			continue
		}
		req, err := schema.ReadRootCodeGeneratorRequest(msg)
		if err != nil {
			t.Errorf("Reading code generator request %s: %v", test.fname, err)
			continue
		}
		nodes, err := buildNodeMap(req)
		if err != nil {
			t.Errorf("buildNodeMap %s: %v", test.fname, err)
			continue
		}
		g := newGenerator(test.fileID, nodes, test.opts)
		if err := g.defineFile(); err != nil {
			t.Errorf("defineFile %s %+v: %v", test.fname, test.opts, err)
			continue
		}
		src := g.generate()
		if _, err := parser.ParseFile(token.NewFileSet(), test.fname+".go", src, 0); err != nil {
			// TODO(light): log src
			t.Errorf("generate %s %+v failed to parse: %v", test.fname, test.opts, err)
		}

		// Generation should be deterministic between runs.
		for i := 0; i < iterations-1; i++ {
			g := newGenerator(test.fileID, nodes, test.opts)
			if err := g.defineFile(); err != nil {
				t.Errorf("defineFile %s %+v [iteration %d]: %v", test.fname, test.opts, i+2, err)
				continue
			}
			src2 := g.generate()
			if !bytes.Equal(src, src2) {
				t.Errorf("defineFile %s %+v [iteration %d] did not match iteration 1: non-deterministic", test.fname, test.opts, i+2)
			}
		}
	}
}

func TestSchemaVarLiteral(t *testing.T) {
	tests := []string{
		"",
		"foo",
		"deadbeefdeadbeef",
		"deadbeefdeadbeefdeadbeef",
		"\x00\x00",
		"\xff\xff",
		"\n",
		" ~\"\\",
		"\xff\xff\x27\xa1\xe3\xf1",
	}
	for _, test := range tests {
		got := schemaVarParams{schema: []byte(test)}.SchemaLiteral()
		u, err := strconv.Unquote(strings.Replace(got, "\" +\n\t\"", "", -1))
		if err != nil {
			t.Errorf("schema literal of %q does not parse: %v\n\tproduced: %s", test, err, got)
		} else if u != test {
			t.Errorf("schema literal of %q != %s", test, got)
		}
	}
}

type traceRenderer struct {
	renderer
	calls []renderCall
}

func traceGenerator(g *generator) (getCalls func() []renderCall) {
	tr := &traceRenderer{renderer: g.r}
	g.r = tr
	return func() []renderCall { return tr.calls }
}

func (tr *traceRenderer) Render(name string, params interface{}) error {
	tr.calls = append(tr.calls, renderCall{name, params})
	return tr.renderer.Render(name, params)
}

type renderCall struct {
	name   string
	params interface{}
}

func (rc renderCall) String() string {
	return fmt.Sprintf("{%q %#v}", rc.name, rc.params)
}

func containsExactlyIDs(nodes []*node, ids ...uint64) bool {
	if len(nodes) != len(ids) {
		return false
	}
	sorted := make([]uint64, len(ids))
	copy(sorted, ids)
	sort.Sort(uint64Slice(sorted))
	actual := make([]uint64, len(nodes))
	for i := range nodes {
		actual[i] = nodes[i].Id()
	}
	sort.Sort(uint64Slice(actual))
	for i := range sorted {
		if actual[i] != sorted[i] {
			return false
		}
	}
	return true
}<|MERGE_RESOLUTION|>--- conflicted
+++ resolved
@@ -246,21 +246,14 @@
 		fname  string
 		opts   genoptions
 	}{
-<<<<<<< HEAD
-		{0x832bcc6686a26d56, "aircraft.capnp.out", genoptions{promises: true}},
-		{0x83c2b5818e83ab19, "group.capnp.out", genoptions{promises: true}},
-		{0xb312981b2552a250, "rpc.capnp.out", genoptions{promises: true}},
-		{0xd68755941d99d05e, "scopes.capnp.out", genoptions{promises: true}},
-		{0xecd50d792c3d9992, "util.capnp.out", genoptions{promises: true}},
-=======
 		{0x832bcc6686a26d56, "aircraft.capnp.out", genoptions{promises: false, schemas: false}},
 		{0x832bcc6686a26d56, "aircraft.capnp.out", genoptions{promises: false, schemas: true}},
 		{0x832bcc6686a26d56, "aircraft.capnp.out", genoptions{promises: true, schemas: false}},
 		{0x832bcc6686a26d56, "aircraft.capnp.out", genoptions{promises: true, schemas: true}},
+		{0x83c2b5818e83ab19, "group.capnp.out", genoptions{promises: true}},
 		{0xb312981b2552a250, "rpc.capnp.out", genoptions{promises: true, schemas: true}},
 		{0xd68755941d99d05e, "scopes.capnp.out", genoptions{promises: true, schemas: true}},
 		{0xecd50d792c3d9992, "util.capnp.out", genoptions{promises: true, schemas: true}},
->>>>>>> 2ad2e06d
 	}
 	for _, test := range tests {
 		data, err := readTestFile(test.fname)
