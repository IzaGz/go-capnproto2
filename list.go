--- conflicted
+++ resolved
@@ -419,11 +419,7 @@
 	if !isOneByteList(p) {
 		return def
 	}
-<<<<<<< HEAD
-	b := p.List.seg.slice(p.List.off, p.List.size.totalSize().times(p.List.length))
-=======
-	b := l.seg.slice(l.off, Size(l.length))
->>>>>>> 65a57c32
+	b := p.List.seg.slice(p.List.off, Size(p.List.length))
 	if len(b) == 0 || b[len(b)-1] != 0 {
 		// Text must be null-terminated.
 		return def
@@ -453,11 +449,7 @@
 	if !isOneByteList(p) {
 		return def
 	}
-<<<<<<< HEAD
-	b := p.List.seg.slice(p.List.off, p.List.size.totalSize().times(p.List.length))
-=======
-	b := l.seg.slice(l.off, Size(l.length))
->>>>>>> 65a57c32
+	b := p.List.seg.slice(p.List.off, Size(p.List.length))
 	if b == nil {
 		return def
 	}
