package rpccapnp

// AUTO GENERATED - DO NOT EDIT

import (
	strconv "strconv"
	capnp "zombiezen.com/go/capnproto2"
)

type Message struct{ capnp.Struct }
type Message_Which uint16

const (
	Message_Which_unimplemented  Message_Which = 0
	Message_Which_abort          Message_Which = 1
	Message_Which_bootstrap      Message_Which = 8
	Message_Which_call           Message_Which = 2
	Message_Which_return         Message_Which = 3
	Message_Which_finish         Message_Which = 4
	Message_Which_resolve        Message_Which = 5
	Message_Which_release        Message_Which = 6
	Message_Which_disembargo     Message_Which = 13
	Message_Which_obsoleteSave   Message_Which = 7
	Message_Which_obsoleteDelete Message_Which = 9
	Message_Which_provide        Message_Which = 10
	Message_Which_accept         Message_Which = 11
	Message_Which_join           Message_Which = 12
)

func (w Message_Which) String() string {
	const s = "unimplementedabortbootstrapcallreturnfinishresolvereleasedisembargoobsoleteSaveobsoleteDeleteprovideacceptjoin"
	switch w {
	case Message_Which_unimplemented:
		return s[0:13]
	case Message_Which_abort:
		return s[13:18]
	case Message_Which_bootstrap:
		return s[18:27]
	case Message_Which_call:
		return s[27:31]
	case Message_Which_return:
		return s[31:37]
	case Message_Which_finish:
		return s[37:43]
	case Message_Which_resolve:
		return s[43:50]
	case Message_Which_release:
		return s[50:57]
	case Message_Which_disembargo:
		return s[57:67]
	case Message_Which_obsoleteSave:
		return s[67:79]
	case Message_Which_obsoleteDelete:
		return s[79:93]
	case Message_Which_provide:
		return s[93:100]
	case Message_Which_accept:
		return s[100:106]
	case Message_Which_join:
		return s[106:110]

	}
	return "Message_Which(" + strconv.FormatUint(uint64(w), 10) + ")"
}

func NewMessage(s *capnp.Segment) (Message, error) {
	st, err := capnp.NewStruct(s, capnp.ObjectSize{DataSize: 8, PointerCount: 1})
	if err != nil {
		return Message{}, err
	}
	return Message{st}, nil
}

func NewRootMessage(s *capnp.Segment) (Message, error) {
	st, err := capnp.NewRootStruct(s, capnp.ObjectSize{DataSize: 8, PointerCount: 1})
	if err != nil {
		return Message{}, err
	}
	return Message{st}, nil
}

func ReadRootMessage(msg *capnp.Message) (Message, error) {
	root, err := msg.RootPtr()
	if err != nil {
		return Message{}, err
	}
	return Message{root.Struct()}, nil
}

func (s Message) Which() Message_Which {
	return Message_Which(s.Struct.Uint16(0))
}

func (s Message) Unimplemented() (Message, error) {
	p, err := s.Struct.Ptr(0)
	if err != nil {
		return Message{}, err
	}

	return Message{Struct: p.Struct()}, nil

}

func (s Message) SetUnimplemented(v Message) error {
	s.Struct.SetUint16(0, 0)
	return s.Struct.SetPtr(0, v.Struct.ToPtr())
}

// NewUnimplemented sets the unimplemented field to a newly
// allocated Message struct, preferring placement in s's segment.
func (s Message) NewUnimplemented() (Message, error) {
	s.Struct.SetUint16(0, 0)
	ss, err := NewMessage(s.Struct.Segment())
	if err != nil {
		return Message{}, err
	}
	err = s.Struct.SetPtr(0, ss.Struct.ToPtr())
	return ss, err
}

func (s Message) Abort() (Exception, error) {
	p, err := s.Struct.Ptr(0)
	if err != nil {
		return Exception{}, err
	}

	return Exception{Struct: p.Struct()}, nil

}

func (s Message) SetAbort(v Exception) error {
	s.Struct.SetUint16(0, 1)
	return s.Struct.SetPtr(0, v.Struct.ToPtr())
}

// NewAbort sets the abort field to a newly
// allocated Exception struct, preferring placement in s's segment.
func (s Message) NewAbort() (Exception, error) {
	s.Struct.SetUint16(0, 1)
	ss, err := NewException(s.Struct.Segment())
	if err != nil {
		return Exception{}, err
	}
	err = s.Struct.SetPtr(0, ss.Struct.ToPtr())
	return ss, err
}

func (s Message) Bootstrap() (Bootstrap, error) {
	p, err := s.Struct.Ptr(0)
	if err != nil {
		return Bootstrap{}, err
	}

	return Bootstrap{Struct: p.Struct()}, nil

}

func (s Message) SetBootstrap(v Bootstrap) error {
	s.Struct.SetUint16(0, 8)
	return s.Struct.SetPtr(0, v.Struct.ToPtr())
}

// NewBootstrap sets the bootstrap field to a newly
// allocated Bootstrap struct, preferring placement in s's segment.
func (s Message) NewBootstrap() (Bootstrap, error) {
	s.Struct.SetUint16(0, 8)
	ss, err := NewBootstrap(s.Struct.Segment())
	if err != nil {
		return Bootstrap{}, err
	}
	err = s.Struct.SetPtr(0, ss.Struct.ToPtr())
	return ss, err
}

func (s Message) Call() (Call, error) {
	p, err := s.Struct.Ptr(0)
	if err != nil {
		return Call{}, err
	}

	return Call{Struct: p.Struct()}, nil

}

func (s Message) SetCall(v Call) error {
	s.Struct.SetUint16(0, 2)
	return s.Struct.SetPtr(0, v.Struct.ToPtr())
}

// NewCall sets the call field to a newly
// allocated Call struct, preferring placement in s's segment.
func (s Message) NewCall() (Call, error) {
	s.Struct.SetUint16(0, 2)
	ss, err := NewCall(s.Struct.Segment())
	if err != nil {
		return Call{}, err
	}
	err = s.Struct.SetPtr(0, ss.Struct.ToPtr())
	return ss, err
}

func (s Message) Return() (Return, error) {
	p, err := s.Struct.Ptr(0)
	if err != nil {
		return Return{}, err
	}

	return Return{Struct: p.Struct()}, nil

}

func (s Message) SetReturn(v Return) error {
	s.Struct.SetUint16(0, 3)
	return s.Struct.SetPtr(0, v.Struct.ToPtr())
}

// NewReturn sets the return field to a newly
// allocated Return struct, preferring placement in s's segment.
func (s Message) NewReturn() (Return, error) {
	s.Struct.SetUint16(0, 3)
	ss, err := NewReturn(s.Struct.Segment())
	if err != nil {
		return Return{}, err
	}
	err = s.Struct.SetPtr(0, ss.Struct.ToPtr())
	return ss, err
}

func (s Message) Finish() (Finish, error) {
	p, err := s.Struct.Ptr(0)
	if err != nil {
		return Finish{}, err
	}

	return Finish{Struct: p.Struct()}, nil

}

func (s Message) SetFinish(v Finish) error {
	s.Struct.SetUint16(0, 4)
	return s.Struct.SetPtr(0, v.Struct.ToPtr())
}

// NewFinish sets the finish field to a newly
// allocated Finish struct, preferring placement in s's segment.
func (s Message) NewFinish() (Finish, error) {
	s.Struct.SetUint16(0, 4)
	ss, err := NewFinish(s.Struct.Segment())
	if err != nil {
		return Finish{}, err
	}
	err = s.Struct.SetPtr(0, ss.Struct.ToPtr())
	return ss, err
}

func (s Message) Resolve() (Resolve, error) {
	p, err := s.Struct.Ptr(0)
	if err != nil {
		return Resolve{}, err
	}

	return Resolve{Struct: p.Struct()}, nil

}

func (s Message) SetResolve(v Resolve) error {
	s.Struct.SetUint16(0, 5)
	return s.Struct.SetPtr(0, v.Struct.ToPtr())
}

// NewResolve sets the resolve field to a newly
// allocated Resolve struct, preferring placement in s's segment.
func (s Message) NewResolve() (Resolve, error) {
	s.Struct.SetUint16(0, 5)
	ss, err := NewResolve(s.Struct.Segment())
	if err != nil {
		return Resolve{}, err
	}
	err = s.Struct.SetPtr(0, ss.Struct.ToPtr())
	return ss, err
}

func (s Message) Release() (Release, error) {
	p, err := s.Struct.Ptr(0)
	if err != nil {
		return Release{}, err
	}

	return Release{Struct: p.Struct()}, nil

}

func (s Message) SetRelease(v Release) error {
	s.Struct.SetUint16(0, 6)
	return s.Struct.SetPtr(0, v.Struct.ToPtr())
}

// NewRelease sets the release field to a newly
// allocated Release struct, preferring placement in s's segment.
func (s Message) NewRelease() (Release, error) {
	s.Struct.SetUint16(0, 6)
	ss, err := NewRelease(s.Struct.Segment())
	if err != nil {
		return Release{}, err
	}
	err = s.Struct.SetPtr(0, ss.Struct.ToPtr())
	return ss, err
}

func (s Message) Disembargo() (Disembargo, error) {
	p, err := s.Struct.Ptr(0)
	if err != nil {
		return Disembargo{}, err
	}

	return Disembargo{Struct: p.Struct()}, nil

}

func (s Message) SetDisembargo(v Disembargo) error {
	s.Struct.SetUint16(0, 13)
	return s.Struct.SetPtr(0, v.Struct.ToPtr())
}

// NewDisembargo sets the disembargo field to a newly
// allocated Disembargo struct, preferring placement in s's segment.
func (s Message) NewDisembargo() (Disembargo, error) {
	s.Struct.SetUint16(0, 13)
	ss, err := NewDisembargo(s.Struct.Segment())
	if err != nil {
		return Disembargo{}, err
	}
	err = s.Struct.SetPtr(0, ss.Struct.ToPtr())
	return ss, err
}

func (s Message) ObsoleteSave() (capnp.Pointer, error) {

	return s.Struct.Pointer(0)

}

func (s Message) SetObsoleteSave(v capnp.Pointer) error {
	s.Struct.SetUint16(0, 7)
	return s.Struct.SetPointer(0, v)
}

func (s Message) ObsoleteDelete() (capnp.Pointer, error) {

	return s.Struct.Pointer(0)

}

func (s Message) SetObsoleteDelete(v capnp.Pointer) error {
	s.Struct.SetUint16(0, 9)
	return s.Struct.SetPointer(0, v)
}

func (s Message) Provide() (Provide, error) {
	p, err := s.Struct.Ptr(0)
	if err != nil {
		return Provide{}, err
	}

	return Provide{Struct: p.Struct()}, nil

}

func (s Message) SetProvide(v Provide) error {
	s.Struct.SetUint16(0, 10)
	return s.Struct.SetPtr(0, v.Struct.ToPtr())
}

// NewProvide sets the provide field to a newly
// allocated Provide struct, preferring placement in s's segment.
func (s Message) NewProvide() (Provide, error) {
	s.Struct.SetUint16(0, 10)
	ss, err := NewProvide(s.Struct.Segment())
	if err != nil {
		return Provide{}, err
	}
	err = s.Struct.SetPtr(0, ss.Struct.ToPtr())
	return ss, err
}

func (s Message) Accept() (Accept, error) {
	p, err := s.Struct.Ptr(0)
	if err != nil {
		return Accept{}, err
	}

	return Accept{Struct: p.Struct()}, nil

}

func (s Message) SetAccept(v Accept) error {
	s.Struct.SetUint16(0, 11)
	return s.Struct.SetPtr(0, v.Struct.ToPtr())
}

// NewAccept sets the accept field to a newly
// allocated Accept struct, preferring placement in s's segment.
func (s Message) NewAccept() (Accept, error) {
	s.Struct.SetUint16(0, 11)
	ss, err := NewAccept(s.Struct.Segment())
	if err != nil {
		return Accept{}, err
	}
	err = s.Struct.SetPtr(0, ss.Struct.ToPtr())
	return ss, err
}

func (s Message) Join() (Join, error) {
	p, err := s.Struct.Ptr(0)
	if err != nil {
		return Join{}, err
	}

	return Join{Struct: p.Struct()}, nil

}

func (s Message) SetJoin(v Join) error {
	s.Struct.SetUint16(0, 12)
	return s.Struct.SetPtr(0, v.Struct.ToPtr())
}

// NewJoin sets the join field to a newly
// allocated Join struct, preferring placement in s's segment.
func (s Message) NewJoin() (Join, error) {
	s.Struct.SetUint16(0, 12)
	ss, err := NewJoin(s.Struct.Segment())
	if err != nil {
		return Join{}, err
	}
	err = s.Struct.SetPtr(0, ss.Struct.ToPtr())
	return ss, err
}

// Message_List is a list of Message.
type Message_List struct{ capnp.List }

// NewMessage creates a new list of Message.
func NewMessage_List(s *capnp.Segment, sz int32) (Message_List, error) {
	l, err := capnp.NewCompositeList(s, capnp.ObjectSize{DataSize: 8, PointerCount: 1}, sz)
	if err != nil {
		return Message_List{}, err
	}
	return Message_List{l}, nil
}

func (s Message_List) At(i int) Message           { return Message{s.List.Struct(i)} }
func (s Message_List) Set(i int, v Message) error { return s.List.SetStruct(i, v.Struct) }

// Message_Promise is a wrapper for a Message promised by a client call.
type Message_Promise struct{ *capnp.Pipeline }

func (p Message_Promise) Struct() (Message, error) {
	s, err := p.Pipeline.Struct()
	return Message{s}, err
}

func (p Message_Promise) Unimplemented() Message_Promise {
	return Message_Promise{Pipeline: p.Pipeline.GetPipeline(0)}
}

func (p Message_Promise) Abort() Exception_Promise {
	return Exception_Promise{Pipeline: p.Pipeline.GetPipeline(0)}
}

func (p Message_Promise) Bootstrap() Bootstrap_Promise {
	return Bootstrap_Promise{Pipeline: p.Pipeline.GetPipeline(0)}
}

func (p Message_Promise) Call() Call_Promise {
	return Call_Promise{Pipeline: p.Pipeline.GetPipeline(0)}
}

func (p Message_Promise) Return() Return_Promise {
	return Return_Promise{Pipeline: p.Pipeline.GetPipeline(0)}
}

func (p Message_Promise) Finish() Finish_Promise {
	return Finish_Promise{Pipeline: p.Pipeline.GetPipeline(0)}
}

func (p Message_Promise) Resolve() Resolve_Promise {
	return Resolve_Promise{Pipeline: p.Pipeline.GetPipeline(0)}
}

func (p Message_Promise) Release() Release_Promise {
	return Release_Promise{Pipeline: p.Pipeline.GetPipeline(0)}
}

func (p Message_Promise) Disembargo() Disembargo_Promise {
	return Disembargo_Promise{Pipeline: p.Pipeline.GetPipeline(0)}
}

func (p Message_Promise) ObsoleteSave() *capnp.Pipeline {
	return p.Pipeline.GetPipeline(0)
}

func (p Message_Promise) ObsoleteDelete() *capnp.Pipeline {
	return p.Pipeline.GetPipeline(0)
}

func (p Message_Promise) Provide() Provide_Promise {
	return Provide_Promise{Pipeline: p.Pipeline.GetPipeline(0)}
}

func (p Message_Promise) Accept() Accept_Promise {
	return Accept_Promise{Pipeline: p.Pipeline.GetPipeline(0)}
}

func (p Message_Promise) Join() Join_Promise {
	return Join_Promise{Pipeline: p.Pipeline.GetPipeline(0)}
}

type Bootstrap struct{ capnp.Struct }

func NewBootstrap(s *capnp.Segment) (Bootstrap, error) {
	st, err := capnp.NewStruct(s, capnp.ObjectSize{DataSize: 8, PointerCount: 1})
	if err != nil {
		return Bootstrap{}, err
	}
	return Bootstrap{st}, nil
}

func NewRootBootstrap(s *capnp.Segment) (Bootstrap, error) {
	st, err := capnp.NewRootStruct(s, capnp.ObjectSize{DataSize: 8, PointerCount: 1})
	if err != nil {
		return Bootstrap{}, err
	}
	return Bootstrap{st}, nil
}

func ReadRootBootstrap(msg *capnp.Message) (Bootstrap, error) {
	root, err := msg.RootPtr()
	if err != nil {
		return Bootstrap{}, err
	}
	return Bootstrap{root.Struct()}, nil
}

func (s Bootstrap) QuestionId() uint32 {
	return s.Struct.Uint32(0)
}

func (s Bootstrap) SetQuestionId(v uint32) {

	s.Struct.SetUint32(0, v)
}

func (s Bootstrap) DeprecatedObjectId() (capnp.Pointer, error) {

	return s.Struct.Pointer(0)

}

func (s Bootstrap) SetDeprecatedObjectId(v capnp.Pointer) error {

	return s.Struct.SetPointer(0, v)
}

// Bootstrap_List is a list of Bootstrap.
type Bootstrap_List struct{ capnp.List }

// NewBootstrap creates a new list of Bootstrap.
func NewBootstrap_List(s *capnp.Segment, sz int32) (Bootstrap_List, error) {
	l, err := capnp.NewCompositeList(s, capnp.ObjectSize{DataSize: 8, PointerCount: 1}, sz)
	if err != nil {
		return Bootstrap_List{}, err
	}
	return Bootstrap_List{l}, nil
}

func (s Bootstrap_List) At(i int) Bootstrap           { return Bootstrap{s.List.Struct(i)} }
func (s Bootstrap_List) Set(i int, v Bootstrap) error { return s.List.SetStruct(i, v.Struct) }

// Bootstrap_Promise is a wrapper for a Bootstrap promised by a client call.
type Bootstrap_Promise struct{ *capnp.Pipeline }

func (p Bootstrap_Promise) Struct() (Bootstrap, error) {
	s, err := p.Pipeline.Struct()
	return Bootstrap{s}, err
}

func (p Bootstrap_Promise) DeprecatedObjectId() *capnp.Pipeline {
	return p.Pipeline.GetPipeline(0)
}

type Call struct{ capnp.Struct }
type Call_sendResultsTo Call
type Call_sendResultsTo_Which uint16

const (
	Call_sendResultsTo_Which_caller     Call_sendResultsTo_Which = 0
	Call_sendResultsTo_Which_yourself   Call_sendResultsTo_Which = 1
	Call_sendResultsTo_Which_thirdParty Call_sendResultsTo_Which = 2
)

func (w Call_sendResultsTo_Which) String() string {
	const s = "calleryourselfthirdParty"
	switch w {
	case Call_sendResultsTo_Which_caller:
		return s[0:6]
	case Call_sendResultsTo_Which_yourself:
		return s[6:14]
	case Call_sendResultsTo_Which_thirdParty:
		return s[14:24]

	}
	return "Call_sendResultsTo_Which(" + strconv.FormatUint(uint64(w), 10) + ")"
}

func NewCall(s *capnp.Segment) (Call, error) {
	st, err := capnp.NewStruct(s, capnp.ObjectSize{DataSize: 24, PointerCount: 3})
	if err != nil {
		return Call{}, err
	}
	return Call{st}, nil
}

func NewRootCall(s *capnp.Segment) (Call, error) {
	st, err := capnp.NewRootStruct(s, capnp.ObjectSize{DataSize: 24, PointerCount: 3})
	if err != nil {
		return Call{}, err
	}
	return Call{st}, nil
}

func ReadRootCall(msg *capnp.Message) (Call, error) {
	root, err := msg.RootPtr()
	if err != nil {
		return Call{}, err
	}
	return Call{root.Struct()}, nil
}

func (s Call) QuestionId() uint32 {
	return s.Struct.Uint32(0)
}

func (s Call) SetQuestionId(v uint32) {

	s.Struct.SetUint32(0, v)
}

func (s Call) Target() (MessageTarget, error) {
	p, err := s.Struct.Ptr(0)
	if err != nil {
		return MessageTarget{}, err
	}

	return MessageTarget{Struct: p.Struct()}, nil

}

func (s Call) SetTarget(v MessageTarget) error {

	return s.Struct.SetPtr(0, v.Struct.ToPtr())
}

// NewTarget sets the target field to a newly
// allocated MessageTarget struct, preferring placement in s's segment.
func (s Call) NewTarget() (MessageTarget, error) {

	ss, err := NewMessageTarget(s.Struct.Segment())
	if err != nil {
		return MessageTarget{}, err
	}
	err = s.Struct.SetPtr(0, ss.Struct.ToPtr())
	return ss, err
}

func (s Call) InterfaceId() uint64 {
	return s.Struct.Uint64(8)
}

func (s Call) SetInterfaceId(v uint64) {

	s.Struct.SetUint64(8, v)
}

func (s Call) MethodId() uint16 {
	return s.Struct.Uint16(4)
}

func (s Call) SetMethodId(v uint16) {

	s.Struct.SetUint16(4, v)
}

func (s Call) AllowThirdPartyTailCall() bool {
	return s.Struct.Bit(128)
}

func (s Call) SetAllowThirdPartyTailCall(v bool) {

	s.Struct.SetBit(128, v)
}

func (s Call) Params() (Payload, error) {
	p, err := s.Struct.Ptr(1)
	if err != nil {
		return Payload{}, err
	}

	return Payload{Struct: p.Struct()}, nil

}

func (s Call) SetParams(v Payload) error {

	return s.Struct.SetPtr(1, v.Struct.ToPtr())
}

// NewParams sets the params field to a newly
// allocated Payload struct, preferring placement in s's segment.
func (s Call) NewParams() (Payload, error) {

	ss, err := NewPayload(s.Struct.Segment())
	if err != nil {
		return Payload{}, err
	}
	err = s.Struct.SetPtr(1, ss.Struct.ToPtr())
	return ss, err
}
func (s Call) SendResultsTo() Call_sendResultsTo { return Call_sendResultsTo(s) }

func (s Call_sendResultsTo) Which() Call_sendResultsTo_Which {
	return Call_sendResultsTo_Which(s.Struct.Uint16(6))
}

func (s Call_sendResultsTo) SetCaller() {
	s.Struct.SetUint16(6, 0)
}

func (s Call_sendResultsTo) SetYourself() {
	s.Struct.SetUint16(6, 1)
}

func (s Call_sendResultsTo) ThirdParty() (capnp.Pointer, error) {

	return s.Struct.Pointer(2)

}

func (s Call_sendResultsTo) SetThirdParty(v capnp.Pointer) error {
	s.Struct.SetUint16(6, 2)
	return s.Struct.SetPointer(2, v)
}

// Call_List is a list of Call.
type Call_List struct{ capnp.List }

// NewCall creates a new list of Call.
func NewCall_List(s *capnp.Segment, sz int32) (Call_List, error) {
	l, err := capnp.NewCompositeList(s, capnp.ObjectSize{DataSize: 24, PointerCount: 3}, sz)
	if err != nil {
		return Call_List{}, err
	}
	return Call_List{l}, nil
}

func (s Call_List) At(i int) Call           { return Call{s.List.Struct(i)} }
func (s Call_List) Set(i int, v Call) error { return s.List.SetStruct(i, v.Struct) }

// Call_Promise is a wrapper for a Call promised by a client call.
type Call_Promise struct{ *capnp.Pipeline }

func (p Call_Promise) Struct() (Call, error) {
	s, err := p.Pipeline.Struct()
	return Call{s}, err
}

func (p Call_Promise) Target() MessageTarget_Promise {
	return MessageTarget_Promise{Pipeline: p.Pipeline.GetPipeline(0)}
}

func (p Call_Promise) Params() Payload_Promise {
	return Payload_Promise{Pipeline: p.Pipeline.GetPipeline(1)}
}
func (p Call_Promise) SendResultsTo() Call_sendResultsTo_Promise {
	return Call_sendResultsTo_Promise{p.Pipeline}
}

// Call_sendResultsTo_Promise is a wrapper for a Call_sendResultsTo promised by a client call.
type Call_sendResultsTo_Promise struct{ *capnp.Pipeline }

func (p Call_sendResultsTo_Promise) Struct() (Call_sendResultsTo, error) {
	s, err := p.Pipeline.Struct()
	return Call_sendResultsTo{s}, err
}

func (p Call_sendResultsTo_Promise) ThirdParty() *capnp.Pipeline {
	return p.Pipeline.GetPipeline(2)
}

type Return struct{ capnp.Struct }
type Return_Which uint16

const (
	Return_Which_results               Return_Which = 0
	Return_Which_exception             Return_Which = 1
	Return_Which_canceled              Return_Which = 2
	Return_Which_resultsSentElsewhere  Return_Which = 3
	Return_Which_takeFromOtherQuestion Return_Which = 4
	Return_Which_acceptFromThirdParty  Return_Which = 5
)

func (w Return_Which) String() string {
	const s = "resultsexceptioncanceledresultsSentElsewheretakeFromOtherQuestionacceptFromThirdParty"
	switch w {
	case Return_Which_results:
		return s[0:7]
	case Return_Which_exception:
		return s[7:16]
	case Return_Which_canceled:
		return s[16:24]
	case Return_Which_resultsSentElsewhere:
		return s[24:44]
	case Return_Which_takeFromOtherQuestion:
		return s[44:65]
	case Return_Which_acceptFromThirdParty:
		return s[65:85]

	}
	return "Return_Which(" + strconv.FormatUint(uint64(w), 10) + ")"
}

func NewReturn(s *capnp.Segment) (Return, error) {
	st, err := capnp.NewStruct(s, capnp.ObjectSize{DataSize: 16, PointerCount: 1})
	if err != nil {
		return Return{}, err
	}
	return Return{st}, nil
}

func NewRootReturn(s *capnp.Segment) (Return, error) {
	st, err := capnp.NewRootStruct(s, capnp.ObjectSize{DataSize: 16, PointerCount: 1})
	if err != nil {
		return Return{}, err
	}
	return Return{st}, nil
}

func ReadRootReturn(msg *capnp.Message) (Return, error) {
	root, err := msg.RootPtr()
	if err != nil {
		return Return{}, err
	}
	return Return{root.Struct()}, nil
}

func (s Return) Which() Return_Which {
	return Return_Which(s.Struct.Uint16(6))
}

func (s Return) AnswerId() uint32 {
	return s.Struct.Uint32(0)
}

func (s Return) SetAnswerId(v uint32) {

	s.Struct.SetUint32(0, v)
}

func (s Return) ReleaseParamCaps() bool {
	return !s.Struct.Bit(32)
}

func (s Return) SetReleaseParamCaps(v bool) {

	s.Struct.SetBit(32, !v)
}

func (s Return) Results() (Payload, error) {
	p, err := s.Struct.Ptr(0)
	if err != nil {
		return Payload{}, err
	}

	return Payload{Struct: p.Struct()}, nil

}

func (s Return) SetResults(v Payload) error {
	s.Struct.SetUint16(6, 0)
	return s.Struct.SetPtr(0, v.Struct.ToPtr())
}

// NewResults sets the results field to a newly
// allocated Payload struct, preferring placement in s's segment.
func (s Return) NewResults() (Payload, error) {
	s.Struct.SetUint16(6, 0)
	ss, err := NewPayload(s.Struct.Segment())
	if err != nil {
		return Payload{}, err
	}
	err = s.Struct.SetPtr(0, ss.Struct.ToPtr())
	return ss, err
}

func (s Return) Exception() (Exception, error) {
	p, err := s.Struct.Ptr(0)
	if err != nil {
		return Exception{}, err
	}

	return Exception{Struct: p.Struct()}, nil

}

func (s Return) SetException(v Exception) error {
	s.Struct.SetUint16(6, 1)
	return s.Struct.SetPtr(0, v.Struct.ToPtr())
}

// NewException sets the exception field to a newly
// allocated Exception struct, preferring placement in s's segment.
func (s Return) NewException() (Exception, error) {
	s.Struct.SetUint16(6, 1)
	ss, err := NewException(s.Struct.Segment())
	if err != nil {
		return Exception{}, err
	}
	err = s.Struct.SetPtr(0, ss.Struct.ToPtr())
	return ss, err
}

func (s Return) SetCanceled() {
	s.Struct.SetUint16(6, 2)
}

func (s Return) SetResultsSentElsewhere() {
	s.Struct.SetUint16(6, 3)
}

func (s Return) TakeFromOtherQuestion() uint32 {
	return s.Struct.Uint32(8)
}

func (s Return) SetTakeFromOtherQuestion(v uint32) {
	s.Struct.SetUint16(6, 4)
	s.Struct.SetUint32(8, v)
}

func (s Return) AcceptFromThirdParty() (capnp.Pointer, error) {

	return s.Struct.Pointer(0)

}

func (s Return) SetAcceptFromThirdParty(v capnp.Pointer) error {
	s.Struct.SetUint16(6, 5)
	return s.Struct.SetPointer(0, v)
}

// Return_List is a list of Return.
type Return_List struct{ capnp.List }

// NewReturn creates a new list of Return.
func NewReturn_List(s *capnp.Segment, sz int32) (Return_List, error) {
	l, err := capnp.NewCompositeList(s, capnp.ObjectSize{DataSize: 16, PointerCount: 1}, sz)
	if err != nil {
		return Return_List{}, err
	}
	return Return_List{l}, nil
}

func (s Return_List) At(i int) Return           { return Return{s.List.Struct(i)} }
func (s Return_List) Set(i int, v Return) error { return s.List.SetStruct(i, v.Struct) }

// Return_Promise is a wrapper for a Return promised by a client call.
type Return_Promise struct{ *capnp.Pipeline }

func (p Return_Promise) Struct() (Return, error) {
	s, err := p.Pipeline.Struct()
	return Return{s}, err
}

func (p Return_Promise) Results() Payload_Promise {
	return Payload_Promise{Pipeline: p.Pipeline.GetPipeline(0)}
}

func (p Return_Promise) Exception() Exception_Promise {
	return Exception_Promise{Pipeline: p.Pipeline.GetPipeline(0)}
}

func (p Return_Promise) AcceptFromThirdParty() *capnp.Pipeline {
	return p.Pipeline.GetPipeline(0)
}

type Finish struct{ capnp.Struct }

func NewFinish(s *capnp.Segment) (Finish, error) {
	st, err := capnp.NewStruct(s, capnp.ObjectSize{DataSize: 8, PointerCount: 0})
	if err != nil {
		return Finish{}, err
	}
	return Finish{st}, nil
}

func NewRootFinish(s *capnp.Segment) (Finish, error) {
	st, err := capnp.NewRootStruct(s, capnp.ObjectSize{DataSize: 8, PointerCount: 0})
	if err != nil {
		return Finish{}, err
	}
	return Finish{st}, nil
}

func ReadRootFinish(msg *capnp.Message) (Finish, error) {
	root, err := msg.RootPtr()
	if err != nil {
		return Finish{}, err
	}
	return Finish{root.Struct()}, nil
}

func (s Finish) QuestionId() uint32 {
	return s.Struct.Uint32(0)
}

func (s Finish) SetQuestionId(v uint32) {

	s.Struct.SetUint32(0, v)
}

func (s Finish) ReleaseResultCaps() bool {
	return !s.Struct.Bit(32)
}

func (s Finish) SetReleaseResultCaps(v bool) {

	s.Struct.SetBit(32, !v)
}

// Finish_List is a list of Finish.
type Finish_List struct{ capnp.List }

// NewFinish creates a new list of Finish.
func NewFinish_List(s *capnp.Segment, sz int32) (Finish_List, error) {
	l, err := capnp.NewCompositeList(s, capnp.ObjectSize{DataSize: 8, PointerCount: 0}, sz)
	if err != nil {
		return Finish_List{}, err
	}
	return Finish_List{l}, nil
}

func (s Finish_List) At(i int) Finish           { return Finish{s.List.Struct(i)} }
func (s Finish_List) Set(i int, v Finish) error { return s.List.SetStruct(i, v.Struct) }

// Finish_Promise is a wrapper for a Finish promised by a client call.
type Finish_Promise struct{ *capnp.Pipeline }

func (p Finish_Promise) Struct() (Finish, error) {
	s, err := p.Pipeline.Struct()
	return Finish{s}, err
}

type Resolve struct{ capnp.Struct }
type Resolve_Which uint16

const (
	Resolve_Which_cap       Resolve_Which = 0
	Resolve_Which_exception Resolve_Which = 1
)

func (w Resolve_Which) String() string {
	const s = "capexception"
	switch w {
	case Resolve_Which_cap:
		return s[0:3]
	case Resolve_Which_exception:
		return s[3:12]

	}
	return "Resolve_Which(" + strconv.FormatUint(uint64(w), 10) + ")"
}

func NewResolve(s *capnp.Segment) (Resolve, error) {
	st, err := capnp.NewStruct(s, capnp.ObjectSize{DataSize: 8, PointerCount: 1})
	if err != nil {
		return Resolve{}, err
	}
	return Resolve{st}, nil
}

func NewRootResolve(s *capnp.Segment) (Resolve, error) {
	st, err := capnp.NewRootStruct(s, capnp.ObjectSize{DataSize: 8, PointerCount: 1})
	if err != nil {
		return Resolve{}, err
	}
	return Resolve{st}, nil
}

func ReadRootResolve(msg *capnp.Message) (Resolve, error) {
	root, err := msg.RootPtr()
	if err != nil {
		return Resolve{}, err
	}
	return Resolve{root.Struct()}, nil
}

func (s Resolve) Which() Resolve_Which {
	return Resolve_Which(s.Struct.Uint16(4))
}

func (s Resolve) PromiseId() uint32 {
	return s.Struct.Uint32(0)
}

func (s Resolve) SetPromiseId(v uint32) {

	s.Struct.SetUint32(0, v)
}

func (s Resolve) Cap() (CapDescriptor, error) {
	p, err := s.Struct.Ptr(0)
	if err != nil {
		return CapDescriptor{}, err
	}

	return CapDescriptor{Struct: p.Struct()}, nil

}

func (s Resolve) SetCap(v CapDescriptor) error {
	s.Struct.SetUint16(4, 0)
	return s.Struct.SetPtr(0, v.Struct.ToPtr())
}

// NewCap sets the cap field to a newly
// allocated CapDescriptor struct, preferring placement in s's segment.
func (s Resolve) NewCap() (CapDescriptor, error) {
	s.Struct.SetUint16(4, 0)
	ss, err := NewCapDescriptor(s.Struct.Segment())
	if err != nil {
		return CapDescriptor{}, err
	}
	err = s.Struct.SetPtr(0, ss.Struct.ToPtr())
	return ss, err
}

func (s Resolve) Exception() (Exception, error) {
	p, err := s.Struct.Ptr(0)
	if err != nil {
		return Exception{}, err
	}

	return Exception{Struct: p.Struct()}, nil

}

func (s Resolve) SetException(v Exception) error {
	s.Struct.SetUint16(4, 1)
	return s.Struct.SetPtr(0, v.Struct.ToPtr())
}

// NewException sets the exception field to a newly
// allocated Exception struct, preferring placement in s's segment.
func (s Resolve) NewException() (Exception, error) {
	s.Struct.SetUint16(4, 1)
	ss, err := NewException(s.Struct.Segment())
	if err != nil {
		return Exception{}, err
	}
	err = s.Struct.SetPtr(0, ss.Struct.ToPtr())
	return ss, err
}

// Resolve_List is a list of Resolve.
type Resolve_List struct{ capnp.List }

// NewResolve creates a new list of Resolve.
func NewResolve_List(s *capnp.Segment, sz int32) (Resolve_List, error) {
	l, err := capnp.NewCompositeList(s, capnp.ObjectSize{DataSize: 8, PointerCount: 1}, sz)
	if err != nil {
		return Resolve_List{}, err
	}
	return Resolve_List{l}, nil
}

func (s Resolve_List) At(i int) Resolve           { return Resolve{s.List.Struct(i)} }
func (s Resolve_List) Set(i int, v Resolve) error { return s.List.SetStruct(i, v.Struct) }

// Resolve_Promise is a wrapper for a Resolve promised by a client call.
type Resolve_Promise struct{ *capnp.Pipeline }

func (p Resolve_Promise) Struct() (Resolve, error) {
	s, err := p.Pipeline.Struct()
	return Resolve{s}, err
}

func (p Resolve_Promise) Cap() CapDescriptor_Promise {
	return CapDescriptor_Promise{Pipeline: p.Pipeline.GetPipeline(0)}
}

func (p Resolve_Promise) Exception() Exception_Promise {
	return Exception_Promise{Pipeline: p.Pipeline.GetPipeline(0)}
}

type Release struct{ capnp.Struct }

func NewRelease(s *capnp.Segment) (Release, error) {
	st, err := capnp.NewStruct(s, capnp.ObjectSize{DataSize: 8, PointerCount: 0})
	if err != nil {
		return Release{}, err
	}
	return Release{st}, nil
}

func NewRootRelease(s *capnp.Segment) (Release, error) {
	st, err := capnp.NewRootStruct(s, capnp.ObjectSize{DataSize: 8, PointerCount: 0})
	if err != nil {
		return Release{}, err
	}
	return Release{st}, nil
}

func ReadRootRelease(msg *capnp.Message) (Release, error) {
	root, err := msg.RootPtr()
	if err != nil {
		return Release{}, err
	}
	return Release{root.Struct()}, nil
}

func (s Release) Id() uint32 {
	return s.Struct.Uint32(0)
}

func (s Release) SetId(v uint32) {

	s.Struct.SetUint32(0, v)
}

func (s Release) ReferenceCount() uint32 {
	return s.Struct.Uint32(4)
}

func (s Release) SetReferenceCount(v uint32) {

	s.Struct.SetUint32(4, v)
}

// Release_List is a list of Release.
type Release_List struct{ capnp.List }

// NewRelease creates a new list of Release.
func NewRelease_List(s *capnp.Segment, sz int32) (Release_List, error) {
	l, err := capnp.NewCompositeList(s, capnp.ObjectSize{DataSize: 8, PointerCount: 0}, sz)
	if err != nil {
		return Release_List{}, err
	}
	return Release_List{l}, nil
}

func (s Release_List) At(i int) Release           { return Release{s.List.Struct(i)} }
func (s Release_List) Set(i int, v Release) error { return s.List.SetStruct(i, v.Struct) }

// Release_Promise is a wrapper for a Release promised by a client call.
type Release_Promise struct{ *capnp.Pipeline }

func (p Release_Promise) Struct() (Release, error) {
	s, err := p.Pipeline.Struct()
	return Release{s}, err
}

type Disembargo struct{ capnp.Struct }
type Disembargo_context Disembargo
type Disembargo_context_Which uint16

const (
	Disembargo_context_Which_senderLoopback   Disembargo_context_Which = 0
	Disembargo_context_Which_receiverLoopback Disembargo_context_Which = 1
	Disembargo_context_Which_accept           Disembargo_context_Which = 2
	Disembargo_context_Which_provide          Disembargo_context_Which = 3
)

func (w Disembargo_context_Which) String() string {
	const s = "senderLoopbackreceiverLoopbackacceptprovide"
	switch w {
	case Disembargo_context_Which_senderLoopback:
		return s[0:14]
	case Disembargo_context_Which_receiverLoopback:
		return s[14:30]
	case Disembargo_context_Which_accept:
		return s[30:36]
	case Disembargo_context_Which_provide:
		return s[36:43]

	}
	return "Disembargo_context_Which(" + strconv.FormatUint(uint64(w), 10) + ")"
}

func NewDisembargo(s *capnp.Segment) (Disembargo, error) {
	st, err := capnp.NewStruct(s, capnp.ObjectSize{DataSize: 8, PointerCount: 1})
	if err != nil {
		return Disembargo{}, err
	}
	return Disembargo{st}, nil
}

func NewRootDisembargo(s *capnp.Segment) (Disembargo, error) {
	st, err := capnp.NewRootStruct(s, capnp.ObjectSize{DataSize: 8, PointerCount: 1})
	if err != nil {
		return Disembargo{}, err
	}
	return Disembargo{st}, nil
}

func ReadRootDisembargo(msg *capnp.Message) (Disembargo, error) {
	root, err := msg.RootPtr()
	if err != nil {
		return Disembargo{}, err
	}
	return Disembargo{root.Struct()}, nil
}

func (s Disembargo) Target() (MessageTarget, error) {
	p, err := s.Struct.Ptr(0)
	if err != nil {
		return MessageTarget{}, err
	}

	return MessageTarget{Struct: p.Struct()}, nil

}

func (s Disembargo) SetTarget(v MessageTarget) error {

	return s.Struct.SetPtr(0, v.Struct.ToPtr())
}

// NewTarget sets the target field to a newly
// allocated MessageTarget struct, preferring placement in s's segment.
func (s Disembargo) NewTarget() (MessageTarget, error) {

	ss, err := NewMessageTarget(s.Struct.Segment())
	if err != nil {
		return MessageTarget{}, err
	}
	err = s.Struct.SetPtr(0, ss.Struct.ToPtr())
	return ss, err
}
func (s Disembargo) Context() Disembargo_context { return Disembargo_context(s) }

func (s Disembargo_context) Which() Disembargo_context_Which {
	return Disembargo_context_Which(s.Struct.Uint16(4))
}

func (s Disembargo_context) SenderLoopback() uint32 {
	return s.Struct.Uint32(0)
}

func (s Disembargo_context) SetSenderLoopback(v uint32) {
	s.Struct.SetUint16(4, 0)
	s.Struct.SetUint32(0, v)
}

func (s Disembargo_context) ReceiverLoopback() uint32 {
	return s.Struct.Uint32(0)
}

func (s Disembargo_context) SetReceiverLoopback(v uint32) {
	s.Struct.SetUint16(4, 1)
	s.Struct.SetUint32(0, v)
}

func (s Disembargo_context) SetAccept() {
	s.Struct.SetUint16(4, 2)
}

func (s Disembargo_context) Provide() uint32 {
	return s.Struct.Uint32(0)
}

func (s Disembargo_context) SetProvide(v uint32) {
	s.Struct.SetUint16(4, 3)
	s.Struct.SetUint32(0, v)
}

// Disembargo_List is a list of Disembargo.
type Disembargo_List struct{ capnp.List }

// NewDisembargo creates a new list of Disembargo.
func NewDisembargo_List(s *capnp.Segment, sz int32) (Disembargo_List, error) {
	l, err := capnp.NewCompositeList(s, capnp.ObjectSize{DataSize: 8, PointerCount: 1}, sz)
	if err != nil {
		return Disembargo_List{}, err
	}
	return Disembargo_List{l}, nil
}

func (s Disembargo_List) At(i int) Disembargo           { return Disembargo{s.List.Struct(i)} }
func (s Disembargo_List) Set(i int, v Disembargo) error { return s.List.SetStruct(i, v.Struct) }

// Disembargo_Promise is a wrapper for a Disembargo promised by a client call.
type Disembargo_Promise struct{ *capnp.Pipeline }

func (p Disembargo_Promise) Struct() (Disembargo, error) {
	s, err := p.Pipeline.Struct()
	return Disembargo{s}, err
}

func (p Disembargo_Promise) Target() MessageTarget_Promise {
	return MessageTarget_Promise{Pipeline: p.Pipeline.GetPipeline(0)}
}
func (p Disembargo_Promise) Context() Disembargo_context_Promise {
	return Disembargo_context_Promise{p.Pipeline}
}

// Disembargo_context_Promise is a wrapper for a Disembargo_context promised by a client call.
type Disembargo_context_Promise struct{ *capnp.Pipeline }

func (p Disembargo_context_Promise) Struct() (Disembargo_context, error) {
	s, err := p.Pipeline.Struct()
	return Disembargo_context{s}, err
}

type Provide struct{ capnp.Struct }

func NewProvide(s *capnp.Segment) (Provide, error) {
	st, err := capnp.NewStruct(s, capnp.ObjectSize{DataSize: 8, PointerCount: 2})
	if err != nil {
		return Provide{}, err
	}
	return Provide{st}, nil
}

func NewRootProvide(s *capnp.Segment) (Provide, error) {
	st, err := capnp.NewRootStruct(s, capnp.ObjectSize{DataSize: 8, PointerCount: 2})
	if err != nil {
		return Provide{}, err
	}
	return Provide{st}, nil
}

func ReadRootProvide(msg *capnp.Message) (Provide, error) {
	root, err := msg.RootPtr()
	if err != nil {
		return Provide{}, err
	}
	return Provide{root.Struct()}, nil
}

func (s Provide) QuestionId() uint32 {
	return s.Struct.Uint32(0)
}

func (s Provide) SetQuestionId(v uint32) {

	s.Struct.SetUint32(0, v)
}

func (s Provide) Target() (MessageTarget, error) {
	p, err := s.Struct.Ptr(0)
	if err != nil {
		return MessageTarget{}, err
	}

	return MessageTarget{Struct: p.Struct()}, nil

}

func (s Provide) SetTarget(v MessageTarget) error {

	return s.Struct.SetPtr(0, v.Struct.ToPtr())
}

// NewTarget sets the target field to a newly
// allocated MessageTarget struct, preferring placement in s's segment.
func (s Provide) NewTarget() (MessageTarget, error) {

	ss, err := NewMessageTarget(s.Struct.Segment())
	if err != nil {
		return MessageTarget{}, err
	}
	err = s.Struct.SetPtr(0, ss.Struct.ToPtr())
	return ss, err
}

func (s Provide) Recipient() (capnp.Pointer, error) {

	return s.Struct.Pointer(1)

}

func (s Provide) SetRecipient(v capnp.Pointer) error {

	return s.Struct.SetPointer(1, v)
}

// Provide_List is a list of Provide.
type Provide_List struct{ capnp.List }

// NewProvide creates a new list of Provide.
func NewProvide_List(s *capnp.Segment, sz int32) (Provide_List, error) {
	l, err := capnp.NewCompositeList(s, capnp.ObjectSize{DataSize: 8, PointerCount: 2}, sz)
	if err != nil {
		return Provide_List{}, err
	}
	return Provide_List{l}, nil
}

func (s Provide_List) At(i int) Provide           { return Provide{s.List.Struct(i)} }
func (s Provide_List) Set(i int, v Provide) error { return s.List.SetStruct(i, v.Struct) }

// Provide_Promise is a wrapper for a Provide promised by a client call.
type Provide_Promise struct{ *capnp.Pipeline }

func (p Provide_Promise) Struct() (Provide, error) {
	s, err := p.Pipeline.Struct()
	return Provide{s}, err
}

func (p Provide_Promise) Target() MessageTarget_Promise {
	return MessageTarget_Promise{Pipeline: p.Pipeline.GetPipeline(0)}
}

func (p Provide_Promise) Recipient() *capnp.Pipeline {
	return p.Pipeline.GetPipeline(1)
}

type Accept struct{ capnp.Struct }

func NewAccept(s *capnp.Segment) (Accept, error) {
	st, err := capnp.NewStruct(s, capnp.ObjectSize{DataSize: 8, PointerCount: 1})
	if err != nil {
		return Accept{}, err
	}
	return Accept{st}, nil
}

func NewRootAccept(s *capnp.Segment) (Accept, error) {
	st, err := capnp.NewRootStruct(s, capnp.ObjectSize{DataSize: 8, PointerCount: 1})
	if err != nil {
		return Accept{}, err
	}
	return Accept{st}, nil
}

func ReadRootAccept(msg *capnp.Message) (Accept, error) {
	root, err := msg.RootPtr()
	if err != nil {
		return Accept{}, err
	}
	return Accept{root.Struct()}, nil
}

func (s Accept) QuestionId() uint32 {
	return s.Struct.Uint32(0)
}

func (s Accept) SetQuestionId(v uint32) {

	s.Struct.SetUint32(0, v)
}

func (s Accept) Provision() (capnp.Pointer, error) {

	return s.Struct.Pointer(0)

}

func (s Accept) SetProvision(v capnp.Pointer) error {

	return s.Struct.SetPointer(0, v)
}

func (s Accept) Embargo() bool {
	return s.Struct.Bit(32)
}

func (s Accept) SetEmbargo(v bool) {

	s.Struct.SetBit(32, v)
}

// Accept_List is a list of Accept.
type Accept_List struct{ capnp.List }

// NewAccept creates a new list of Accept.
func NewAccept_List(s *capnp.Segment, sz int32) (Accept_List, error) {
	l, err := capnp.NewCompositeList(s, capnp.ObjectSize{DataSize: 8, PointerCount: 1}, sz)
	if err != nil {
		return Accept_List{}, err
	}
	return Accept_List{l}, nil
}

func (s Accept_List) At(i int) Accept           { return Accept{s.List.Struct(i)} }
func (s Accept_List) Set(i int, v Accept) error { return s.List.SetStruct(i, v.Struct) }

// Accept_Promise is a wrapper for a Accept promised by a client call.
type Accept_Promise struct{ *capnp.Pipeline }

func (p Accept_Promise) Struct() (Accept, error) {
	s, err := p.Pipeline.Struct()
	return Accept{s}, err
}

func (p Accept_Promise) Provision() *capnp.Pipeline {
	return p.Pipeline.GetPipeline(0)
}

type Join struct{ capnp.Struct }

func NewJoin(s *capnp.Segment) (Join, error) {
	st, err := capnp.NewStruct(s, capnp.ObjectSize{DataSize: 8, PointerCount: 2})
	if err != nil {
		return Join{}, err
	}
	return Join{st}, nil
}

func NewRootJoin(s *capnp.Segment) (Join, error) {
	st, err := capnp.NewRootStruct(s, capnp.ObjectSize{DataSize: 8, PointerCount: 2})
	if err != nil {
		return Join{}, err
	}
	return Join{st}, nil
}

func ReadRootJoin(msg *capnp.Message) (Join, error) {
	root, err := msg.RootPtr()
	if err != nil {
		return Join{}, err
	}
	return Join{root.Struct()}, nil
}

func (s Join) QuestionId() uint32 {
	return s.Struct.Uint32(0)
}

func (s Join) SetQuestionId(v uint32) {

	s.Struct.SetUint32(0, v)
}

func (s Join) Target() (MessageTarget, error) {
	p, err := s.Struct.Ptr(0)
	if err != nil {
		return MessageTarget{}, err
	}

	return MessageTarget{Struct: p.Struct()}, nil

}

func (s Join) SetTarget(v MessageTarget) error {

	return s.Struct.SetPtr(0, v.Struct.ToPtr())
}

// NewTarget sets the target field to a newly
// allocated MessageTarget struct, preferring placement in s's segment.
func (s Join) NewTarget() (MessageTarget, error) {

	ss, err := NewMessageTarget(s.Struct.Segment())
	if err != nil {
		return MessageTarget{}, err
	}
	err = s.Struct.SetPtr(0, ss.Struct.ToPtr())
	return ss, err
}

func (s Join) KeyPart() (capnp.Pointer, error) {

	return s.Struct.Pointer(1)

}

func (s Join) SetKeyPart(v capnp.Pointer) error {

	return s.Struct.SetPointer(1, v)
}

// Join_List is a list of Join.
type Join_List struct{ capnp.List }

// NewJoin creates a new list of Join.
func NewJoin_List(s *capnp.Segment, sz int32) (Join_List, error) {
	l, err := capnp.NewCompositeList(s, capnp.ObjectSize{DataSize: 8, PointerCount: 2}, sz)
	if err != nil {
		return Join_List{}, err
	}
	return Join_List{l}, nil
}

func (s Join_List) At(i int) Join           { return Join{s.List.Struct(i)} }
func (s Join_List) Set(i int, v Join) error { return s.List.SetStruct(i, v.Struct) }

// Join_Promise is a wrapper for a Join promised by a client call.
type Join_Promise struct{ *capnp.Pipeline }

func (p Join_Promise) Struct() (Join, error) {
	s, err := p.Pipeline.Struct()
	return Join{s}, err
}

func (p Join_Promise) Target() MessageTarget_Promise {
	return MessageTarget_Promise{Pipeline: p.Pipeline.GetPipeline(0)}
}

func (p Join_Promise) KeyPart() *capnp.Pipeline {
	return p.Pipeline.GetPipeline(1)
}

type MessageTarget struct{ capnp.Struct }
type MessageTarget_Which uint16

const (
	MessageTarget_Which_importedCap    MessageTarget_Which = 0
	MessageTarget_Which_promisedAnswer MessageTarget_Which = 1
)

func (w MessageTarget_Which) String() string {
	const s = "importedCappromisedAnswer"
	switch w {
	case MessageTarget_Which_importedCap:
		return s[0:11]
	case MessageTarget_Which_promisedAnswer:
		return s[11:25]

	}
	return "MessageTarget_Which(" + strconv.FormatUint(uint64(w), 10) + ")"
}

func NewMessageTarget(s *capnp.Segment) (MessageTarget, error) {
	st, err := capnp.NewStruct(s, capnp.ObjectSize{DataSize: 8, PointerCount: 1})
	if err != nil {
		return MessageTarget{}, err
	}
	return MessageTarget{st}, nil
}

func NewRootMessageTarget(s *capnp.Segment) (MessageTarget, error) {
	st, err := capnp.NewRootStruct(s, capnp.ObjectSize{DataSize: 8, PointerCount: 1})
	if err != nil {
		return MessageTarget{}, err
	}
	return MessageTarget{st}, nil
}

func ReadRootMessageTarget(msg *capnp.Message) (MessageTarget, error) {
	root, err := msg.RootPtr()
	if err != nil {
		return MessageTarget{}, err
	}
	return MessageTarget{root.Struct()}, nil
}

func (s MessageTarget) Which() MessageTarget_Which {
	return MessageTarget_Which(s.Struct.Uint16(4))
}

func (s MessageTarget) ImportedCap() uint32 {
	return s.Struct.Uint32(0)
}

func (s MessageTarget) SetImportedCap(v uint32) {
	s.Struct.SetUint16(4, 0)
	s.Struct.SetUint32(0, v)
}

func (s MessageTarget) PromisedAnswer() (PromisedAnswer, error) {
	p, err := s.Struct.Ptr(0)
	if err != nil {
		return PromisedAnswer{}, err
	}

	return PromisedAnswer{Struct: p.Struct()}, nil

}

func (s MessageTarget) SetPromisedAnswer(v PromisedAnswer) error {
	s.Struct.SetUint16(4, 1)
	return s.Struct.SetPtr(0, v.Struct.ToPtr())
}

// NewPromisedAnswer sets the promisedAnswer field to a newly
// allocated PromisedAnswer struct, preferring placement in s's segment.
func (s MessageTarget) NewPromisedAnswer() (PromisedAnswer, error) {
	s.Struct.SetUint16(4, 1)
	ss, err := NewPromisedAnswer(s.Struct.Segment())
	if err != nil {
		return PromisedAnswer{}, err
	}
	err = s.Struct.SetPtr(0, ss.Struct.ToPtr())
	return ss, err
}

// MessageTarget_List is a list of MessageTarget.
type MessageTarget_List struct{ capnp.List }

// NewMessageTarget creates a new list of MessageTarget.
func NewMessageTarget_List(s *capnp.Segment, sz int32) (MessageTarget_List, error) {
	l, err := capnp.NewCompositeList(s, capnp.ObjectSize{DataSize: 8, PointerCount: 1}, sz)
	if err != nil {
		return MessageTarget_List{}, err
	}
	return MessageTarget_List{l}, nil
}

func (s MessageTarget_List) At(i int) MessageTarget           { return MessageTarget{s.List.Struct(i)} }
func (s MessageTarget_List) Set(i int, v MessageTarget) error { return s.List.SetStruct(i, v.Struct) }

// MessageTarget_Promise is a wrapper for a MessageTarget promised by a client call.
type MessageTarget_Promise struct{ *capnp.Pipeline }

func (p MessageTarget_Promise) Struct() (MessageTarget, error) {
	s, err := p.Pipeline.Struct()
	return MessageTarget{s}, err
}

func (p MessageTarget_Promise) PromisedAnswer() PromisedAnswer_Promise {
	return PromisedAnswer_Promise{Pipeline: p.Pipeline.GetPipeline(0)}
}

type Payload struct{ capnp.Struct }

func NewPayload(s *capnp.Segment) (Payload, error) {
	st, err := capnp.NewStruct(s, capnp.ObjectSize{DataSize: 0, PointerCount: 2})
	if err != nil {
		return Payload{}, err
	}
	return Payload{st}, nil
}

func NewRootPayload(s *capnp.Segment) (Payload, error) {
	st, err := capnp.NewRootStruct(s, capnp.ObjectSize{DataSize: 0, PointerCount: 2})
	if err != nil {
		return Payload{}, err
	}
	return Payload{st}, nil
}

func ReadRootPayload(msg *capnp.Message) (Payload, error) {
	root, err := msg.RootPtr()
	if err != nil {
		return Payload{}, err
	}
	return Payload{root.Struct()}, nil
}

func (s Payload) Content() (capnp.Pointer, error) {

	return s.Struct.Pointer(0)

}

func (s Payload) SetContent(v capnp.Pointer) error {

	return s.Struct.SetPointer(0, v)
}

func (s Payload) CapTable() (CapDescriptor_List, error) {
	p, err := s.Struct.Ptr(1)
	if err != nil {
		return CapDescriptor_List{}, err
	}

	return CapDescriptor_List{List: p.List()}, nil

}

func (s Payload) SetCapTable(v CapDescriptor_List) error {

	return s.Struct.SetPtr(1, v.List.ToPtr())
}

// Payload_List is a list of Payload.
type Payload_List struct{ capnp.List }

// NewPayload creates a new list of Payload.
func NewPayload_List(s *capnp.Segment, sz int32) (Payload_List, error) {
	l, err := capnp.NewCompositeList(s, capnp.ObjectSize{DataSize: 0, PointerCount: 2}, sz)
	if err != nil {
		return Payload_List{}, err
	}
	return Payload_List{l}, nil
}

func (s Payload_List) At(i int) Payload           { return Payload{s.List.Struct(i)} }
func (s Payload_List) Set(i int, v Payload) error { return s.List.SetStruct(i, v.Struct) }

// Payload_Promise is a wrapper for a Payload promised by a client call.
type Payload_Promise struct{ *capnp.Pipeline }

func (p Payload_Promise) Struct() (Payload, error) {
	s, err := p.Pipeline.Struct()
	return Payload{s}, err
}

func (p Payload_Promise) Content() *capnp.Pipeline {
	return p.Pipeline.GetPipeline(0)
}

type CapDescriptor struct{ capnp.Struct }
type CapDescriptor_Which uint16

const (
	CapDescriptor_Which_none             CapDescriptor_Which = 0
	CapDescriptor_Which_senderHosted     CapDescriptor_Which = 1
	CapDescriptor_Which_senderPromise    CapDescriptor_Which = 2
	CapDescriptor_Which_receiverHosted   CapDescriptor_Which = 3
	CapDescriptor_Which_receiverAnswer   CapDescriptor_Which = 4
	CapDescriptor_Which_thirdPartyHosted CapDescriptor_Which = 5
)

func (w CapDescriptor_Which) String() string {
	const s = "nonesenderHostedsenderPromisereceiverHostedreceiverAnswerthirdPartyHosted"
	switch w {
	case CapDescriptor_Which_none:
		return s[0:4]
	case CapDescriptor_Which_senderHosted:
		return s[4:16]
	case CapDescriptor_Which_senderPromise:
		return s[16:29]
	case CapDescriptor_Which_receiverHosted:
		return s[29:43]
	case CapDescriptor_Which_receiverAnswer:
		return s[43:57]
	case CapDescriptor_Which_thirdPartyHosted:
		return s[57:73]

	}
	return "CapDescriptor_Which(" + strconv.FormatUint(uint64(w), 10) + ")"
}

func NewCapDescriptor(s *capnp.Segment) (CapDescriptor, error) {
	st, err := capnp.NewStruct(s, capnp.ObjectSize{DataSize: 8, PointerCount: 1})
	if err != nil {
		return CapDescriptor{}, err
	}
	return CapDescriptor{st}, nil
}

func NewRootCapDescriptor(s *capnp.Segment) (CapDescriptor, error) {
	st, err := capnp.NewRootStruct(s, capnp.ObjectSize{DataSize: 8, PointerCount: 1})
	if err != nil {
		return CapDescriptor{}, err
	}
	return CapDescriptor{st}, nil
}

func ReadRootCapDescriptor(msg *capnp.Message) (CapDescriptor, error) {
	root, err := msg.RootPtr()
	if err != nil {
		return CapDescriptor{}, err
	}
	return CapDescriptor{root.Struct()}, nil
}

func (s CapDescriptor) Which() CapDescriptor_Which {
	return CapDescriptor_Which(s.Struct.Uint16(0))
}

func (s CapDescriptor) SetNone() {
	s.Struct.SetUint16(0, 0)
}

func (s CapDescriptor) SenderHosted() uint32 {
	return s.Struct.Uint32(4)
}

func (s CapDescriptor) SetSenderHosted(v uint32) {
	s.Struct.SetUint16(0, 1)
	s.Struct.SetUint32(4, v)
}

func (s CapDescriptor) SenderPromise() uint32 {
	return s.Struct.Uint32(4)
}

func (s CapDescriptor) SetSenderPromise(v uint32) {
	s.Struct.SetUint16(0, 2)
	s.Struct.SetUint32(4, v)
}

func (s CapDescriptor) ReceiverHosted() uint32 {
	return s.Struct.Uint32(4)
}

func (s CapDescriptor) SetReceiverHosted(v uint32) {
	s.Struct.SetUint16(0, 3)
	s.Struct.SetUint32(4, v)
}

func (s CapDescriptor) ReceiverAnswer() (PromisedAnswer, error) {
	p, err := s.Struct.Ptr(0)
	if err != nil {
		return PromisedAnswer{}, err
	}

	return PromisedAnswer{Struct: p.Struct()}, nil

}

func (s CapDescriptor) SetReceiverAnswer(v PromisedAnswer) error {
	s.Struct.SetUint16(0, 4)
	return s.Struct.SetPtr(0, v.Struct.ToPtr())
}

// NewReceiverAnswer sets the receiverAnswer field to a newly
// allocated PromisedAnswer struct, preferring placement in s's segment.
func (s CapDescriptor) NewReceiverAnswer() (PromisedAnswer, error) {
	s.Struct.SetUint16(0, 4)
	ss, err := NewPromisedAnswer(s.Struct.Segment())
	if err != nil {
		return PromisedAnswer{}, err
	}
	err = s.Struct.SetPtr(0, ss.Struct.ToPtr())
	return ss, err
}

func (s CapDescriptor) ThirdPartyHosted() (ThirdPartyCapDescriptor, error) {
	p, err := s.Struct.Ptr(0)
	if err != nil {
		return ThirdPartyCapDescriptor{}, err
	}

	return ThirdPartyCapDescriptor{Struct: p.Struct()}, nil

}

func (s CapDescriptor) SetThirdPartyHosted(v ThirdPartyCapDescriptor) error {
	s.Struct.SetUint16(0, 5)
	return s.Struct.SetPtr(0, v.Struct.ToPtr())
}

// NewThirdPartyHosted sets the thirdPartyHosted field to a newly
// allocated ThirdPartyCapDescriptor struct, preferring placement in s's segment.
func (s CapDescriptor) NewThirdPartyHosted() (ThirdPartyCapDescriptor, error) {
	s.Struct.SetUint16(0, 5)
	ss, err := NewThirdPartyCapDescriptor(s.Struct.Segment())
	if err != nil {
		return ThirdPartyCapDescriptor{}, err
	}
	err = s.Struct.SetPtr(0, ss.Struct.ToPtr())
	return ss, err
}

// CapDescriptor_List is a list of CapDescriptor.
type CapDescriptor_List struct{ capnp.List }

// NewCapDescriptor creates a new list of CapDescriptor.
func NewCapDescriptor_List(s *capnp.Segment, sz int32) (CapDescriptor_List, error) {
	l, err := capnp.NewCompositeList(s, capnp.ObjectSize{DataSize: 8, PointerCount: 1}, sz)
	if err != nil {
		return CapDescriptor_List{}, err
	}
	return CapDescriptor_List{l}, nil
}

func (s CapDescriptor_List) At(i int) CapDescriptor           { return CapDescriptor{s.List.Struct(i)} }
func (s CapDescriptor_List) Set(i int, v CapDescriptor) error { return s.List.SetStruct(i, v.Struct) }

// CapDescriptor_Promise is a wrapper for a CapDescriptor promised by a client call.
type CapDescriptor_Promise struct{ *capnp.Pipeline }

func (p CapDescriptor_Promise) Struct() (CapDescriptor, error) {
	s, err := p.Pipeline.Struct()
	return CapDescriptor{s}, err
}

func (p CapDescriptor_Promise) ReceiverAnswer() PromisedAnswer_Promise {
	return PromisedAnswer_Promise{Pipeline: p.Pipeline.GetPipeline(0)}
}

func (p CapDescriptor_Promise) ThirdPartyHosted() ThirdPartyCapDescriptor_Promise {
	return ThirdPartyCapDescriptor_Promise{Pipeline: p.Pipeline.GetPipeline(0)}
}

type PromisedAnswer struct{ capnp.Struct }

func NewPromisedAnswer(s *capnp.Segment) (PromisedAnswer, error) {
	st, err := capnp.NewStruct(s, capnp.ObjectSize{DataSize: 8, PointerCount: 1})
	if err != nil {
		return PromisedAnswer{}, err
	}
	return PromisedAnswer{st}, nil
}

func NewRootPromisedAnswer(s *capnp.Segment) (PromisedAnswer, error) {
	st, err := capnp.NewRootStruct(s, capnp.ObjectSize{DataSize: 8, PointerCount: 1})
	if err != nil {
		return PromisedAnswer{}, err
	}
	return PromisedAnswer{st}, nil
}

func ReadRootPromisedAnswer(msg *capnp.Message) (PromisedAnswer, error) {
	root, err := msg.RootPtr()
	if err != nil {
		return PromisedAnswer{}, err
	}
	return PromisedAnswer{root.Struct()}, nil
}

func (s PromisedAnswer) QuestionId() uint32 {
	return s.Struct.Uint32(0)
}

func (s PromisedAnswer) SetQuestionId(v uint32) {

	s.Struct.SetUint32(0, v)
}

func (s PromisedAnswer) Transform() (PromisedAnswer_Op_List, error) {
	p, err := s.Struct.Ptr(0)
	if err != nil {
		return PromisedAnswer_Op_List{}, err
	}

	return PromisedAnswer_Op_List{List: p.List()}, nil

}

func (s PromisedAnswer) SetTransform(v PromisedAnswer_Op_List) error {

	return s.Struct.SetPtr(0, v.List.ToPtr())
}

// PromisedAnswer_List is a list of PromisedAnswer.
type PromisedAnswer_List struct{ capnp.List }

// NewPromisedAnswer creates a new list of PromisedAnswer.
func NewPromisedAnswer_List(s *capnp.Segment, sz int32) (PromisedAnswer_List, error) {
	l, err := capnp.NewCompositeList(s, capnp.ObjectSize{DataSize: 8, PointerCount: 1}, sz)
	if err != nil {
		return PromisedAnswer_List{}, err
	}
	return PromisedAnswer_List{l}, nil
}

func (s PromisedAnswer_List) At(i int) PromisedAnswer           { return PromisedAnswer{s.List.Struct(i)} }
func (s PromisedAnswer_List) Set(i int, v PromisedAnswer) error { return s.List.SetStruct(i, v.Struct) }

// PromisedAnswer_Promise is a wrapper for a PromisedAnswer promised by a client call.
type PromisedAnswer_Promise struct{ *capnp.Pipeline }

func (p PromisedAnswer_Promise) Struct() (PromisedAnswer, error) {
	s, err := p.Pipeline.Struct()
	return PromisedAnswer{s}, err
}

type PromisedAnswer_Op struct{ capnp.Struct }
type PromisedAnswer_Op_Which uint16

const (
	PromisedAnswer_Op_Which_noop            PromisedAnswer_Op_Which = 0
	PromisedAnswer_Op_Which_getPointerField PromisedAnswer_Op_Which = 1
)

func (w PromisedAnswer_Op_Which) String() string {
	const s = "noopgetPointerField"
	switch w {
	case PromisedAnswer_Op_Which_noop:
		return s[0:4]
	case PromisedAnswer_Op_Which_getPointerField:
		return s[4:19]

	}
	return "PromisedAnswer_Op_Which(" + strconv.FormatUint(uint64(w), 10) + ")"
}

func NewPromisedAnswer_Op(s *capnp.Segment) (PromisedAnswer_Op, error) {
	st, err := capnp.NewStruct(s, capnp.ObjectSize{DataSize: 8, PointerCount: 0})
	if err != nil {
		return PromisedAnswer_Op{}, err
	}
	return PromisedAnswer_Op{st}, nil
}

func NewRootPromisedAnswer_Op(s *capnp.Segment) (PromisedAnswer_Op, error) {
	st, err := capnp.NewRootStruct(s, capnp.ObjectSize{DataSize: 8, PointerCount: 0})
	if err != nil {
		return PromisedAnswer_Op{}, err
	}
	return PromisedAnswer_Op{st}, nil
}

func ReadRootPromisedAnswer_Op(msg *capnp.Message) (PromisedAnswer_Op, error) {
	root, err := msg.RootPtr()
	if err != nil {
		return PromisedAnswer_Op{}, err
	}
	return PromisedAnswer_Op{root.Struct()}, nil
}

func (s PromisedAnswer_Op) Which() PromisedAnswer_Op_Which {
	return PromisedAnswer_Op_Which(s.Struct.Uint16(0))
}

func (s PromisedAnswer_Op) SetNoop() {
	s.Struct.SetUint16(0, 0)
}

func (s PromisedAnswer_Op) GetPointerField() uint16 {
	return s.Struct.Uint16(2)
}

func (s PromisedAnswer_Op) SetGetPointerField(v uint16) {
	s.Struct.SetUint16(0, 1)
	s.Struct.SetUint16(2, v)
}

// PromisedAnswer_Op_List is a list of PromisedAnswer_Op.
type PromisedAnswer_Op_List struct{ capnp.List }

// NewPromisedAnswer_Op creates a new list of PromisedAnswer_Op.
func NewPromisedAnswer_Op_List(s *capnp.Segment, sz int32) (PromisedAnswer_Op_List, error) {
	l, err := capnp.NewCompositeList(s, capnp.ObjectSize{DataSize: 8, PointerCount: 0}, sz)
	if err != nil {
		return PromisedAnswer_Op_List{}, err
	}
	return PromisedAnswer_Op_List{l}, nil
}

func (s PromisedAnswer_Op_List) At(i int) PromisedAnswer_Op {
	return PromisedAnswer_Op{s.List.Struct(i)}
}
func (s PromisedAnswer_Op_List) Set(i int, v PromisedAnswer_Op) error {
	return s.List.SetStruct(i, v.Struct)
}

// PromisedAnswer_Op_Promise is a wrapper for a PromisedAnswer_Op promised by a client call.
type PromisedAnswer_Op_Promise struct{ *capnp.Pipeline }

func (p PromisedAnswer_Op_Promise) Struct() (PromisedAnswer_Op, error) {
	s, err := p.Pipeline.Struct()
	return PromisedAnswer_Op{s}, err
}

type ThirdPartyCapDescriptor struct{ capnp.Struct }

func NewThirdPartyCapDescriptor(s *capnp.Segment) (ThirdPartyCapDescriptor, error) {
	st, err := capnp.NewStruct(s, capnp.ObjectSize{DataSize: 8, PointerCount: 1})
	if err != nil {
		return ThirdPartyCapDescriptor{}, err
	}
	return ThirdPartyCapDescriptor{st}, nil
}

func NewRootThirdPartyCapDescriptor(s *capnp.Segment) (ThirdPartyCapDescriptor, error) {
	st, err := capnp.NewRootStruct(s, capnp.ObjectSize{DataSize: 8, PointerCount: 1})
	if err != nil {
		return ThirdPartyCapDescriptor{}, err
	}
	return ThirdPartyCapDescriptor{st}, nil
}

func ReadRootThirdPartyCapDescriptor(msg *capnp.Message) (ThirdPartyCapDescriptor, error) {
	root, err := msg.RootPtr()
	if err != nil {
		return ThirdPartyCapDescriptor{}, err
	}
	return ThirdPartyCapDescriptor{root.Struct()}, nil
}

func (s ThirdPartyCapDescriptor) Id() (capnp.Pointer, error) {

	return s.Struct.Pointer(0)

}

func (s ThirdPartyCapDescriptor) SetId(v capnp.Pointer) error {

	return s.Struct.SetPointer(0, v)
}

func (s ThirdPartyCapDescriptor) VineId() uint32 {
	return s.Struct.Uint32(0)
}

func (s ThirdPartyCapDescriptor) SetVineId(v uint32) {

	s.Struct.SetUint32(0, v)
}

// ThirdPartyCapDescriptor_List is a list of ThirdPartyCapDescriptor.
type ThirdPartyCapDescriptor_List struct{ capnp.List }

// NewThirdPartyCapDescriptor creates a new list of ThirdPartyCapDescriptor.
func NewThirdPartyCapDescriptor_List(s *capnp.Segment, sz int32) (ThirdPartyCapDescriptor_List, error) {
	l, err := capnp.NewCompositeList(s, capnp.ObjectSize{DataSize: 8, PointerCount: 1}, sz)
	if err != nil {
		return ThirdPartyCapDescriptor_List{}, err
	}
	return ThirdPartyCapDescriptor_List{l}, nil
}

func (s ThirdPartyCapDescriptor_List) At(i int) ThirdPartyCapDescriptor {
	return ThirdPartyCapDescriptor{s.List.Struct(i)}
}
func (s ThirdPartyCapDescriptor_List) Set(i int, v ThirdPartyCapDescriptor) error {
	return s.List.SetStruct(i, v.Struct)
}

// ThirdPartyCapDescriptor_Promise is a wrapper for a ThirdPartyCapDescriptor promised by a client call.
type ThirdPartyCapDescriptor_Promise struct{ *capnp.Pipeline }

func (p ThirdPartyCapDescriptor_Promise) Struct() (ThirdPartyCapDescriptor, error) {
	s, err := p.Pipeline.Struct()
	return ThirdPartyCapDescriptor{s}, err
}

func (p ThirdPartyCapDescriptor_Promise) Id() *capnp.Pipeline {
	return p.Pipeline.GetPipeline(0)
}

type Exception struct{ capnp.Struct }

func NewException(s *capnp.Segment) (Exception, error) {
	st, err := capnp.NewStruct(s, capnp.ObjectSize{DataSize: 8, PointerCount: 1})
	if err != nil {
		return Exception{}, err
	}
	return Exception{st}, nil
}

func NewRootException(s *capnp.Segment) (Exception, error) {
	st, err := capnp.NewRootStruct(s, capnp.ObjectSize{DataSize: 8, PointerCount: 1})
	if err != nil {
		return Exception{}, err
	}
	return Exception{st}, nil
}

func ReadRootException(msg *capnp.Message) (Exception, error) {
	root, err := msg.RootPtr()
	if err != nil {
		return Exception{}, err
	}
	return Exception{root.Struct()}, nil
}

func (s Exception) Reason() (string, error) {
	p, err := s.Struct.Ptr(0)
	if err != nil {
		return "", err
	}

	return p.Text(), nil

}

func (s Exception) ReasonBytes() ([]byte, error) {
	p, err := s.Struct.Ptr(0)
	if err != nil {
		return nil, err
	}
<<<<<<< HEAD
	return p.Data(), nil
=======

	return capnp.ToData(p), nil

>>>>>>> dc9ea602
}

func (s Exception) SetReason(v string) error {

	t, err := capnp.NewText(s.Struct.Segment(), v)
	if err != nil {
		return err
	}
	return s.Struct.SetPtr(0, t.List.ToPtr())
}

func (s Exception) Type() Exception_Type {
	return Exception_Type(s.Struct.Uint16(4))
}

func (s Exception) SetType(v Exception_Type) {

	s.Struct.SetUint16(4, uint16(v))
}

func (s Exception) ObsoleteIsCallersFault() bool {
	return s.Struct.Bit(0)
}

func (s Exception) SetObsoleteIsCallersFault(v bool) {

	s.Struct.SetBit(0, v)
}

func (s Exception) ObsoleteDurability() uint16 {
	return s.Struct.Uint16(2)
}

func (s Exception) SetObsoleteDurability(v uint16) {

	s.Struct.SetUint16(2, v)
}

// Exception_List is a list of Exception.
type Exception_List struct{ capnp.List }

// NewException creates a new list of Exception.
func NewException_List(s *capnp.Segment, sz int32) (Exception_List, error) {
	l, err := capnp.NewCompositeList(s, capnp.ObjectSize{DataSize: 8, PointerCount: 1}, sz)
	if err != nil {
		return Exception_List{}, err
	}
	return Exception_List{l}, nil
}

func (s Exception_List) At(i int) Exception           { return Exception{s.List.Struct(i)} }
func (s Exception_List) Set(i int, v Exception) error { return s.List.SetStruct(i, v.Struct) }

// Exception_Promise is a wrapper for a Exception promised by a client call.
type Exception_Promise struct{ *capnp.Pipeline }

func (p Exception_Promise) Struct() (Exception, error) {
	s, err := p.Pipeline.Struct()
	return Exception{s}, err
}

type Exception_Type uint16

// Values of Exception_Type.
const (
	Exception_Type_failed        Exception_Type = 0
	Exception_Type_overloaded    Exception_Type = 1
	Exception_Type_disconnected  Exception_Type = 2
	Exception_Type_unimplemented Exception_Type = 3
)

// String returns the enum's constant name.
func (c Exception_Type) String() string {
	switch c {
	case Exception_Type_failed:
		return "failed"
	case Exception_Type_overloaded:
		return "overloaded"
	case Exception_Type_disconnected:
		return "disconnected"
	case Exception_Type_unimplemented:
		return "unimplemented"

	default:
		return ""
	}
}

// Exception_TypeFromString returns the enum value with a name,
// or the zero value if there's no such value.
func Exception_TypeFromString(c string) Exception_Type {
	switch c {
	case "failed":
		return Exception_Type_failed
	case "overloaded":
		return Exception_Type_overloaded
	case "disconnected":
		return Exception_Type_disconnected
	case "unimplemented":
		return Exception_Type_unimplemented

	default:
		return 0
	}
}

type Exception_Type_List struct{ capnp.List }

func NewException_Type_List(s *capnp.Segment, sz int32) (Exception_Type_List, error) {
	l, err := capnp.NewUInt16List(s, sz)
	if err != nil {
		return Exception_Type_List{}, err
	}
	return Exception_Type_List{l.List}, nil
}

func (l Exception_Type_List) At(i int) Exception_Type {
	ul := capnp.UInt16List{List: l.List}
	return Exception_Type(ul.At(i))
}

func (l Exception_Type_List) Set(i int, v Exception_Type) {
	ul := capnp.UInt16List{List: l.List}
	ul.Set(i, uint16(v))
}<|MERGE_RESOLUTION|>--- conflicted
+++ resolved
@@ -2355,13 +2355,9 @@
 	if err != nil {
 		return nil, err
 	}
-<<<<<<< HEAD
+
 	return p.Data(), nil
-=======
-
-	return capnp.ToData(p), nil
-
->>>>>>> dc9ea602
+
 }
 
 func (s Exception) SetReason(v string) error {
